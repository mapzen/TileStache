--- conflicted
+++ resolved
@@ -198,13 +198,8 @@
 
     layername = splitPathInfo(path_info)[0]
     
-<<<<<<< HEAD
-    if layername not in config.layers:
+    if not isValidLayer(layername, config):
         raise Core.KnownUnknown(unknownLayerMessage(config, layername))
-=======
-    if not isValidLayer(layername, config):
-        raise Core.KnownUnknown('"%s" is not a layer I know about. Here are some that I do know about: %s.' % (layername, ', '.join(sorted(config.layers.keys()))))
->>>>>>> 7e3b2099
     
     custom_layer = layername.find(_delimiter)!=-1
 
@@ -403,13 +398,8 @@
         # WSGI behavior is different from CGI behavior, because we may not want
         # to return a chatty rummy for likely-deployed WSGI vs. testing CGI.
         #
-<<<<<<< HEAD
-        if layer and layer not in self.config.layers:
+        if not isValidLayer(layer, self.config):
             return self._response(start_response, 404, str(unknownLayerMessage(self.config, layer)))
-=======
-        if not isValidLayer(layer, self.config):
-            return self._response(start_response, 404)
->>>>>>> 7e3b2099
 
         path_info = environ.get('PATH_INFO', None)
         query_string = environ.get('QUERY_STRING', None)
