--- conflicted
+++ resolved
@@ -150,22 +150,13 @@
 except ImportError:
     from simplejson import loads as jsonload
 
-<<<<<<< HEAD
-import numpy
-=======
->>>>>>> bba77cdf
 import TileStache
 
 try:
     import sympy
-<<<<<<< HEAD
-except ImportError:
-    # At least we'll be able to build the documentation.
-=======
     import numpy
 except ImportError:
     # At least we can build the docs
->>>>>>> bba77cdf
     pass
 
 try:
